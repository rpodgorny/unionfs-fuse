--- conflicted
+++ resolved
@@ -34,18 +34,11 @@
 } uopt_t;
 
 enum {
-<<<<<<< HEAD
-	KEY_DIRS,
-	KEY_STATS,
-	KEY_COW,
-	KEY_STATFS_OMIT_RO,
-	KEY_NOINITGROUPS,
-=======
->>>>>>> 4aa6cc60
 	KEY_CHROOT,
 	KEY_COW,
 	KEY_DEBUG,
 	KEY_DEBUG_FILE,
+	KEY_DIRS,
 	KEY_HELP,
 	KEY_HIDE_META_FILES,
 	KEY_HIDE_METADIR,
