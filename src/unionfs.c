--- conflicted
+++ resolved
@@ -59,18 +59,12 @@
 	FUSE_OPT_KEY("cow", KEY_COW),
 	FUSE_OPT_KEY("-d", KEY_DEBUG),
 	FUSE_OPT_KEY("debug_file=%s", KEY_DEBUG_FILE),
+	FUSE_OPT_KEY("dirs=%s", KEY_DIRS),
 	FUSE_OPT_KEY("--help", KEY_HELP),
 	FUSE_OPT_KEY("-h", KEY_HELP),
-<<<<<<< HEAD
-	FUSE_OPT_KEY("-V", KEY_VERSION),
-	FUSE_OPT_KEY("dirs=%s", KEY_DIRS),
-	FUSE_OPT_KEY("stats", KEY_STATS),
-	FUSE_OPT_KEY("cow", KEY_COW),
-=======
 	FUSE_OPT_KEY("hide_meta_dir", KEY_HIDE_METADIR),
 	FUSE_OPT_KEY("hide_meta_files", KEY_HIDE_META_FILES),
 	FUSE_OPT_KEY("max_files=%s", KEY_MAX_FILES),
->>>>>>> 4aa6cc60
 	FUSE_OPT_KEY("noinitgroups", KEY_NOINITGROUPS),
 	FUSE_OPT_KEY("relaxed_permissions", KEY_RELAXED_PERMISSIONS),
 	FUSE_OPT_KEY("statfs_omit_ro", KEY_STATFS_OMIT_RO),
@@ -676,30 +670,7 @@
 	char p[PATHLEN_MAX];
 	if (BUILD_PATH(p, uopt.branches[i].path, path)) RETURN(-ENAMETOOLONG);
 
-<<<<<<< HEAD
 	int res = utimensat(0, p, ts, AT_SYMLINK_NOFOLLOW);
-=======
-	struct timeval tv[2];
-        tv[0].tv_sec  = ts[0].tv_sec;
-        tv[0].tv_usec = ts[0].tv_nsec / 1000;
-        tv[1].tv_sec  = ts[1].tv_sec;
-        tv[1].tv_usec = ts[1].tv_nsec / 1000;
-
-	int res = utimes(p, tv);
-	if (res == -1 && errno == ENOENT) {
-		// weird utimes() symlink bug?
-		struct stat buf;
-		res = lstat(p, &buf);
-		if (res || !S_ISLNK(buf.st_mode)) RETURN(-ENOENT);
-		// nothing we can do something about, seems to be a failure
-		// of the underlying filesystem or the syscall itself is not
-		// supported on symlinks. utime() also does not work.
-		// As the error is annyoing and point to a non-existing error
-		// in unionfs-fuse, we ignore it
-		// The real solution will be utimensat(0, p, ts, AT_SYMLINK_NOFOLLOW);
-		res = 0;
-	}
->>>>>>> 4aa6cc60
 
 	if (res == -1) RETURN(-errno);
 
